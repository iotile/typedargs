"""Tests for docstring based annotation system."""

# pylint: disable=unused-argument,redefined-outer-name,missing-docstring

import pytest
from typedargs import type_system, docannotate, param, return_type
from typedargs.annotate import get_help, context
from typedargs.exceptions import ValidationError, ArgumentError
from typedargs.doc_annotate import parse_docstring
from typedargs.doc_parser import ParsedDocstring
from typedargs.basic_structures import ParameterInfo


DOCSTRING1 = """Do something.

        Args:
            param1 (integer): A basic parameter
            param2 (bool): The basic dict parameter

        Returns:
            map(string, int): A generic struct

        Raises:
            Exception: Error description
        """

HELPSTRING = """
basic_func(integer param1, bool param2)

Do something.

Args:
    param1 (integer): A basic parameter
    param2 (bool): The basic dict parameter

Returns:
    map(string, int): A generic struct
"""

def test_docannotate_basic():
    """Make sure we can docannotate a function."""

    @docannotate
    def basic_func(param1, param2):
        """Do something.

        Args:
            param1 (integer): A basic parameter
            param2 (bool): The basic dict parameter

        Returns:
            map(string, int): A generic struct
        """

        assert isinstance(param1, int)
        assert isinstance(param2, bool)

        return {'hello': 1}

    ret = basic_func('15', 'false')
    assert ret == {'hello': 1}

    formatted = basic_func.metadata.format_returnvalue(ret)
    assert formatted == "hello: 1"

    help_text = get_help(basic_func)
    assert help_text == HELPSTRING


def test_docannotate_no_docstring():
    """Make sure we can docannotate a function without docstring."""

    @docannotate
    def basic_func():
        pass

    try:
        # calling returns_data triggers docstring parsing
        _ = basic_func.metadata.returns_data()
    except:
        pytest.fail('Failed to decorate with docannotate a function without docstring.')


def test_docparse():
    """Make sure we can parse a docstring."""

    params, retinfo = parse_docstring(DOCSTRING1)

    assert 'param1' in params
    assert 'param2' in params
    assert retinfo is not None
    assert retinfo.type_name == 'map(string, int)'


DOCSTRING_FORMATAS = """basic line

Returns:
    integer format-as hex: basic description.
"""

DOCSTRING_SHOWAS = """basic short desc

Returns:
    RandomType show-as string: basic description.
"""

DOCSTRING_CONTEXT = """basic short desc

Returns:
    RandomType show-as context: basic description.
"""


def test_return_parsing():
    """Make sure we can parse a show-as and format-as line."""

    _params, retinfo = parse_docstring(DOCSTRING_SHOWAS)
    assert retinfo == (None, None, 'string', True, None)

    _params, retinfo = parse_docstring(DOCSTRING_FORMATAS)
    assert retinfo == (None, "integer", "hex", True, None)

    _params, retinfo = parse_docstring(DOCSTRING_CONTEXT)
    assert retinfo == (None, None, None, False, None)


DOCSTRING2 = """Do something.

        This function will do some random things.

        Here is a second paragraph of text about what it will
        do.

        - Here is the start of a list
          continuation of line 1
        - Line 2 of list

        UnsupportedSection:
            Here is text in an unsupported section.

            Here is a second unsupported paragraph.

        Args:
            param1 (integer): A basic parameter.
                Extra information about that basic parameter.
            param2 (bool): The basic dict parameter

        Returns:
            map(string, int): A generic struct.
            Here is more first paragraph text

            This is additional information about the return value.
        """


def test_parsed_doc():
    """Make sure we can correctly parse docstring sections."""

    parsed1 = ParsedDocstring(DOCSTRING1)
    parsed2 = ParsedDocstring(DOCSTRING2)

    assert parsed2.short_desc == u'Do something.'
    assert parsed1.short_desc == u'Do something.'

    assert parsed1.param_info == {u'param2': ParameterInfo(type_class=None, type_name=u'bool', validators=[], desc=u'The basic dict parameter'),
                                  u'param1': ParameterInfo(type_class=None, type_name=u'integer', validators=[], desc=u'A basic parameter')}


def test_return_value_formatter():
    """Make sure we support formatter for return object.

    Declaration of formatter for return object may look like

    Returns:
        <type> show-as <formatter>: description

    Where <formatter> could be 'context' or 'string' or part of return object method name.
    If <formatter> is not ('context' | 'string') then func.metadata.format_returnvalue(value) should look for a
    method name format_<formatter> on a given value object to get a string representation.
    Method format_<formatter> could be implemented as requiring argument or not requiring.
    """

    class ReturnType:
        def __init__(self):
            self.val = 'foo\nbar'

        def __str__(self):
            return self.val

        @staticmethod
        def format_single_string_1(val):
            val = str(val)
            return val.replace('\n', ' ')

        def format_single_string_2(self):
            return self.val.replace('\n', ' ')

    @docannotate
    def func_1():
        """
        Returns:
            ReturnType show-as single_string_1: an object with formatter method
        """
        return ReturnType()

    @docannotate
    def func_2():
        """
        Returns:
            ReturnType show-as single_string_2: an object with formatter method
        """
        return ReturnType()

    @docannotate
    def func_noformatter():
        """
        Returns:
            ReturnType show-as noformatter: an object with formatter method
        """
        return ReturnType()

    ret_value_1 = func_1()
    ret_value_2 = func_2()
    ret_value_noformatter = func_noformatter()
    # import pdb; pdb.set_trace()
    assert func_1.metadata.format_returnvalue(ret_value_1) == 'foo bar'
    assert func_2.metadata.format_returnvalue(ret_value_2) == 'foo bar'
    with pytest.raises(ValidationError):
        func_noformatter.metadata.format_returnvalue(ret_value_noformatter)


def test_return_value_formatter_string():
    """Make sure we support `show-as string` return annotation."""

    class ReturnType:
        def __init__(self):
            self.val = 'foo\nbar'

        def __str__(self):
            return self.val

    @docannotate
    def func_string():
        """
        Returns:
            ReturnType show-as string: some description
        """
        return ReturnType()

    ret_value = func_string()
    assert func_string.metadata.format_returnvalue(ret_value) == 'foo\nbar'


<<<<<<< HEAD
def test_recursive_parsing_formatters():
    """Make sure we can parse recursive return value formatters"""

    class User:
        def __init__(self, short_name):
            self.short_name = short_name

        def format_short_name(self):
            return self.short_name

    class Option:
        def __init__(self, value):
            self.value = value

        def __str__(self):
            return self.value

    @docannotate
    def func():
        """
        Returns:
            Dict[User, Option] show-as one_line[short_name, string]: value description
        """
        return {User('john'): Option('opt_1'), User('bob'): Option('opt_2')}

    ret_value = func()
    assert func.metadata.format_returnvalue(ret_value) == 'john: 1; bob: 2;'
=======
def test_func_type_annotation(caplog):
    """Make sure we support python 3 function type annotations."""

    @docannotate
    def func_ann(param: str, flag: bool = True) -> str:
        """A function with type annotations.
        Args:
            param: Description
            flag: An optional flag

        Returns:
            Some result
        """
        return param

    @docannotate
    def func_doc(param, flag=True):
        """A function with types specified in docstring.
        Args:
            param (str): Description
            flag (bool): An optional flag

        Returns:
            str: Some result
        """
        return param

    @docannotate
    def func_mismatch(param: str, flag: bool = True) -> str:
        """A function with type info mismatch between type annotations and docstring.
        Args:
            param (int): Description
            flag (bool): An optional flag

        Returns:
            str: Some result
        """
        return param

    # trigger docstring and type annotations parsing
    _ = func_ann.metadata.returns_data()
    _ = func_doc.metadata.returns_data()
    _ = func_mismatch.metadata.returns_data()

    def _types_list(f):
        types = [info.type_name for param, info in sorted(f.metadata.annotated_params.items())]
        types.append(f.metadata.return_info.type_name)
        return types

    func_ann_types = _types_list(func_ann)
    func_doc_types = _types_list(func_doc)
    func_mismatch_types = _types_list(func_mismatch)

    assert func_ann_types == ['bool', 'str', 'str']

    # Type names should be the same for parsing func_doc docstring and func_ann type annotations
    assert func_ann_types == func_doc_types

    # Check warning message about type info mismatch, it should be only one there for func_mismatch
    assert len(caplog.records) == 1
    warn_record = caplog.records[0]
    assert warn_record.levelname == 'WARNING'
    assert 'Type info mismatch' in warn_record.message and "func_mismatch" in warn_record.message

    # Type annotations for func_ann and func_mismatch are the same.
    # Check if parsed info is the same regardless of wrong param type in func_mismatch docstring
    assert func_ann_types == func_mismatch_types


def test_class_docannotate_no_doc():
    """Make sure we can use @docannotate on class without docstring.

    Type annotations should be used to annotate __init__() method.
    """

    @context("Demo")
    @docannotate
    class Demo:
        def __init__(self, arg: str):
            pass

    # trigger type info parsing
    Demo.__init__.metadata.returns_data()

    assert 'arg' in Demo.__init__.metadata.annotated_params
    assert Demo.__init__.metadata.annotated_params['arg'].type_class == str


def test_class_docannotate_2_docstrings():
    """Make __init__ method is annotated correctly when the class and its __init__ method has docstrings.

    If both docstrings exist then class docstring should be used and __init__ docstring should be ignored.
    """

    @context("Demo")
    @docannotate
    class Demo:
        """A manager.

        Args:
            arg (str): description
        """
        def __init__(self, arg):
            """
            Args:
                arg (int): description
            """

    # trigger type info parsing
    Demo.__init__.metadata.returns_data()

    assert 'arg' in Demo.__init__.metadata.annotated_params
    assert Demo.__init__.metadata.annotated_params['arg'].type_name == 'str'


def test_class_docstring_and_annotations(caplog):
    """Make sure type annotations wins if we decorate a class with @docannotate.

    In this case, the docstring should be ignored in favor of type annotations.
    """
    @context("Demo")
    @docannotate
    class Demo:
        """
        Args:
            arg (int): description
        """
        def __init__(self, arg: str):
            pass

    # trigger type info parsing
    Demo.__init__.metadata.returns_data()

    assert Demo.__init__.metadata.annotated_params['arg'].type_class == str

    # Check warning message about type info mismatch, it should be only one there for "Demo.__init__"
    assert len(caplog.records) == 1
    warn_record = caplog.records[0]
    assert warn_record.levelname == 'WARNING'
    assert 'Type info mismatch' in warn_record.message and "Demo.__init__" in warn_record.message


def test_docannotate_class_init(caplog):
    """Make sure we can use @docannotate on class __init__() method.

    If method has a type annotations then docstring types should be ignored.
    """

    @context("Demo")
    class Demo:

        @docannotate
        def __init__(self, arg):
            """
            Args:
                arg (str): description
            """

    @context("DemoAnn")
    class DemoAnn:

        @docannotate
        def __init__(self, arg: str):
            pass

    # trigger type info parsing
    Demo.__init__.metadata.returns_data()
    DemoAnn.__init__.metadata.returns_data()

    assert 'arg' in Demo.__init__.metadata.annotated_params
    assert 'arg' in DemoAnn.__init__.metadata.annotated_params

    assert Demo.__init__.metadata.annotated_params['arg'].type_name == 'str'
    assert DemoAnn.__init__.metadata.annotated_params['arg'].type_class == str
>>>>>>> 317a8ca4
<|MERGE_RESOLUTION|>--- conflicted
+++ resolved
@@ -251,7 +251,6 @@
     assert func_string.metadata.format_returnvalue(ret_value) == 'foo\nbar'
 
 
-<<<<<<< HEAD
 def test_recursive_parsing_formatters():
     """Make sure we can parse recursive return value formatters"""
 
@@ -279,7 +278,8 @@
 
     ret_value = func()
     assert func.metadata.format_returnvalue(ret_value) == 'john: 1; bob: 2;'
-=======
+
+
 def test_func_type_annotation(caplog):
     """Make sure we support python 3 function type annotations."""
 
@@ -453,5 +453,4 @@
     assert 'arg' in DemoAnn.__init__.metadata.annotated_params
 
     assert Demo.__init__.metadata.annotated_params['arg'].type_name == 'str'
-    assert DemoAnn.__init__.metadata.annotated_params['arg'].type_class == str
->>>>>>> 317a8ca4
+    assert DemoAnn.__init__.metadata.annotated_params['arg'].type_class == str