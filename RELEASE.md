# `typedargs`

## HEAD

<<<<<<< HEAD
- Fix docstrings parsing (Issue #47) 
=======
- Fix docstrings parsing (Issue #34) 
>>>>>>> 1fadb2a7

## 1.0.2

- Fix deprecation warnings for `imp` and `collections`

## 1.0.1

- Add support for two additional formatters for `bytes` type data: hex and
  hexdump.  These allow the creation of functions that return binary data but
  are still usable from the command line since the binary data will be printed
  as either hex format or a normal hex dump such as what disassemblers show
  for memory dumps.

## 1.0.0

- Drop python2 support
- Add azure pipelines for test suite

## 0.13.7

- Fix deprecation warning getting argument signatures on python 3.

## 0.13.6

- Eliminate 2to3 dependence

## 0.13.5

- Reduce 2to3 dependence

## 0.13.4

- Update decorated requirement
- Add alias for basic_dict

## 0.13.3

- Fix nested context names for proxy modules
- Clean up some pylint complaints
- Port to multipackage for CI scripts

## 0.13.2

- Provide more helpful error messages when an external module cannot be
  properly imported.  Now we log the exception using the logging module.

## 0.13.1

- Move pyreadline to a windows only dependency as it should be.

## 0.13.0

- Add support for passing complex lists on the command line and converting from
  string to list using ast.literal_eval to safely evaluate the string
  expression.
- Add experimental ParsedDocstring class to help generalize the docstring
  parsing used in @docannotate.
- Add experimental terminal size querying routines to support better help string
  printing in the shell.
- Add additional functionality to metadata

## 0.12.3

- Fix valid_identifiers() on python 3 that was adding dict.keys() which is no
  longer supported.
- Fix negative numbers being misinterpreted as flags.
- Fix equals signs in --flag=name=value causing an exception due to incorrect
  splitting logic.

## 0.12.2

- Fix issue with bytes type that did not properly allow specifying hex strings
  during the conversion to being python 3 compliant.  (Issue #25)

## 0.12.1

- Add support for indicating contexts and stringable return values in
  docannotate. (Issue #22)

## 0.12.0

- Add support for @docannotate that pulls all annotation info directly from the
  docstring.
- Fix miscellaneous bugs and slight incompatibilities with previous typedargs
  embedded into CoreTools.

## 0.11.0

- Add support for lazy type loading. (Issue #15)
- Test for and fix compatibility with old embedded typedargs in coretools, to
  prepare for dropping embedded version.

## 0.10.0

- Port to modern code, fix all pylint errors and turn pylint on in CI
- Add support for short arguments and not passing True to a boolean flag

## 0.9.2

- Update unicode compatibility

## 0.9.1

- Remove unnecessary pyparsing dependency

## 0.9.0

- Initial release after being broken out of IOTile CoreTools
- Exception hierarchy renamed and IOTile specific wording removed<|MERGE_RESOLUTION|>--- conflicted
+++ resolved
@@ -2,11 +2,7 @@
 
 ## HEAD
 
-<<<<<<< HEAD
-- Fix docstrings parsing (Issue #47) 
-=======
-- Fix docstrings parsing (Issue #34) 
->>>>>>> 1fadb2a7
+- Fix docstrings parsing (Issues #47, #34) 
 
 ## 1.0.2
 
