# pylint: disable=unused-argument,missing-docstring

import json

<<<<<<< HEAD
from typedargs.exceptions import ValidationError


=======
>>>>>>> 2c61867d
MAPPED_BUILTIN_TYPE = dict
MAPPED_TYPE_NAMES = ('dict', )

def convert(arg, **kwargs):
    if arg is None:
        return None

    if isinstance(arg, str):
        return json.loads(arg)
    if isinstance(arg, dict):
        return arg

    raise TypeError("Unknown argument type")


def _json_formatter(arg):
    if isinstance(arg, bytearray):
        return repr(arg)

    return str(arg)


def default_formatter(arg, **kwargs):
    return json.dumps(arg, sort_keys=True, indent=4, separators=(',', ': '), default=_json_formatter)


def format_one_line(dict_obj, key_formatter=None, val_formatter=None):
    """Get string representation of passed dict object.

    Args:
        dict_obj (dict): dict object to translate to string.
        key_formatter (callable | string | None): formatter for dict key
        val_formatter (callable | string | None): formatter for dict value

    Returns:
        string: string representation of arg
    """
    if dict_obj == {}:
        return str(dict_obj)

    def _get_callable_formatter(obj, formatter):
        validation_err = ValidationError('Cannot convert to string')

        if formatter is None:
            return str

        if callable(formatter):
            return formatter

        if isinstance(formatter, str):
            f_name = 'format_{}'.format(formatter)
            if not (hasattr(obj, f_name) and callable(getattr(obj, f_name))):
                raise validation_err
            formatter = getattr(obj, f_name)
        else:
            raise validation_err

        return formatter

    key = list(dict_obj.keys())[0]
    val = dict_obj[key]
    key_formatter = _get_callable_formatter(key, key_formatter)
    val_formatter = _get_callable_formatter(val, val_formatter)

    str_items = []
    for key, val in dict_obj.items():
        key_str = key_formatter(key)
        val_str = val_formatter(val)
        str_items.append("{}: {}".format(key_str, val_str))
    return '{%s}' % ', '.join(str_items)<|MERGE_RESOLUTION|>--- conflicted
+++ resolved
@@ -1,15 +1,12 @@
 # pylint: disable=unused-argument,missing-docstring
 
 import json
-
-<<<<<<< HEAD
 from typedargs.exceptions import ValidationError
 
 
-=======
->>>>>>> 2c61867d
 MAPPED_BUILTIN_TYPE = dict
 MAPPED_TYPE_NAMES = ('dict', )
+
 
 def convert(arg, **kwargs):
     if arg is None:
