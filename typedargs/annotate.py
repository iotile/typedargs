"""Decorators that allow you to annotate type information with a function or class."""

# This file is adapted from python code released by WellDone International
# under the terms of the LGPLv3.  WellDone International's contact information is
# info@welldone.org
# http://welldone.org
#
# Modifications to this file from the original created at WellDone International
# are copyright Arch Systems Inc.

import inspect
from decorator import decorate
from typedargs.exceptions import ArgumentError
from typedargs.utils import find_all, _check_and_execute, _parse_validators, context_name
from typedargs.metadata import AnnotatedMetadata
from typedargs.typeinfo import type_system  #pylint: disable=W0611; this is needed for backward compatibility


def context_from_module(module):
    """
    Given a module, create a context from all of the top level annotated
    symbols in that module.
    """

    con = find_all(module)

    if hasattr(module, "__doc__"):
        setattr(con, "__doc__", module.__doc__)

    name = module.__name__
    if hasattr(module, "_name_"):
        name = module._name_  # pylint: disable=W0212

    con = annotated(con, name)
    setattr(con, 'context', True)

    return name, con


def get_help(func):
    """Return usage information about a context or function.

    For contexts, just return the context name and its docstring
    For functions, return the function signature as well as its
    argument types.

    Args:
        func (callable): An annotated callable function

    Returns:
        str: The formatted help text
    """

    help_text = ""
    if isinstance(func, dict):
        name = context_name(func)

        help_text = "\n" + name + "\n\n"
        doc = inspect.getdoc(func)
        if doc is not None:
            doc = inspect.cleandoc(doc)
            help_text += doc + '\n'

        return help_text

    sig = func.metadata.signature()
    doc = inspect.getdoc(func)
    if doc is not None:
        doc = inspect.cleandoc(doc)

    help_text += "\n" + sig + "\n\n"
    if doc is not None:
        help_text += doc + '\n'

    if inspect.isclass(func):
        func = func.__init__

    # If we derived the parameter annotations from a docstring,
    # don't insert a custom arguments section since it already
    # exists.
    if func.metadata.load_from_doc:
        return help_text

    help_text += "\nArguments:\n"
    for key, info in func.metadata.annotated_params.items():
        type_name = info.type_name
        desc = ""
        if info.desc is not None:
            desc = info.desc

        help_text += "  - %s (%s): %s\n" % (key, type_name, desc)

    return help_text

# Decorators


def param(name, type_name, *validators, **kwargs):
    """Decorate a function to give type information about its parameters.

    This function stores a type name, optional description and optional list
    of validation functions along with the decorated function it is called
    on in order to allow run time type conversions and validation.

    Args:
        name (string): name of the parameter
        type_name (string): The name of a type that will be known to the type
            system by the time this function is called for the first time.  Types
            are lazily loaded so it is not required that the type resolve correctly
            at the point in the module where this function is defined.
        validators (list(string or tuple)): A list of validators.  Each validator
            can be defined either using a string name or as an n-tuple of the form
            [name, \\*extra_args].  The name is used to look up a validator function
            of the form validate_name, which is called on the parameters value to
            determine if it is valid.  If extra_args are given, they are passed
            as extra arguments to the validator function, which is called as:

            validator(value, \\*extra_args)
        desc (string): An optional descriptioon for this parameter that must be
            passed as a keyword argument.

    Returns:
        callable: A decorated function with additional type metadata
    """

    def _param(func):
        func = annotated(func)

        valids = _parse_validators(validators)
        func.metadata.add_param(name, None, type_name, valids, **kwargs)

        # Only decorate the function once even if we have multiple param decorators
        if func.decorated:
            return func

        func.decorated = True
        return decorate(func, _check_and_execute)

    return _param


def returns(desc=None, printer=None, data=True):
    """Specify how the return value of this function should be handled.

    Args:
        desc (str): A deprecated description of the return value
        printer (callable): A callable function that can format this return value
        data (bool): A deprecated parameter for specifying that this function
            returns data.
    """

    if data is False:
        raise ArgumentError("Specifying non data return type in returns is no longer supported")

    def _returns(func):
        annotated(func)
        func.custom_returnvalue(printer, desc)
        return func

    return _returns


def stringable(func):
    """Specify that the return value should just be printed as a string.

    Args:
        func (callable): The function that we wish to annotate.
    """

    func = annotated(func)
    func.metadata.string_returnvalue()
    return func


def return_type(type_name, formatter=None):
    """Specify that this function returns a typed value.

    Args:
        type_name (str): A type name known to the global typedargs type system
        formatter (str): An optional name of a formatting function specified
            for the type given in type_name.
    """

    def _returns(func):
        annotated(func)
        func.metadata.typed_returnvalue(type_name, formatter)
        return func

    return _returns


def context(name=None):
    """Declare that a class defines a context.

    Contexts are for use with HierarchicalShell for discovering
    and using functionality from the command line.

    Args:
        name (str): Optional name for this context if you don't want
            to just use the class name.
    """

    def _context(cls):
        annotated(cls, name)
        cls.context = True

        return cls

    return _context


def finalizer(func):
    """
    Indicate that this function destroys the context in which it is invoked, such as a quit method
    on a subprocess or a delete method on an object.
    """

    func = annotated(func)
    func.finalizer = True
    return func


def takes_cmdline(func):
    """Annotate that a function should take the entire command line."""
    func = annotated(func)
    func.takes_cmdline = True

    return func


def docannotate(func):
    """Annotate a function using information from its docstring or from type annotations.

    If function has a type annotations then docstring types would be ignored.
    The annotation actually happens at the time the function is first called
    to improve startup time. For this function to work, the docstring must be
    formatted correctly. You should use the typedargs pylint plugin to make
    sure there are no errors in the docstring.

    This decorator is also could be used on classes to annotate their __init__() method.
    If decorator applied on a class then the priority for source of type info would be:
<<<<<<< HEAD

        __init__() type annotations -> class docstring -> __init__() docstring
        
=======
        __init__() type annotations -> class docstring -> __init__() docstring
>>>>>>> f3b3ce43
    Class docstring would be taken if it contains any argument type information. __init__() docstring
    would be ignored in this case.
    """
    cls = None
    if inspect.isclass(func):
        cls = func
        func = cls.__init__
        func.class_docstring = cls.__doc__ if cls.__doc__ else ''
        func.class_name = cls.__name__

    func = annotated(func)
    func.metadata.load_from_doc = True

    if func.decorated:
        if cls:
            setattr(cls, '__init__', func)
            return cls

        return func

    func.decorated = True

    if cls:
        setattr(cls, '__init__', decorate(func, _check_and_execute))
        return cls

    return decorate(func, _check_and_execute)


def annotated(func, name=None):
    """Mark a function as callable from the command line.

    This function is meant to be called as decorator.  This function
    also initializes metadata about the function's arguments that is
    built up by the param decorator.

    Args:
        func (callable): The function that we wish to mark as callable
            from the command line.
        name (str): Optional string that will override the function's
            built-in name.
    """

    if hasattr(func, 'metadata'):
        if name is not None:
            func.metadata = AnnotatedMetadata(func, name)
        return func

    func.metadata = AnnotatedMetadata(func, name)

    func.finalizer = False
    func.takes_cmdline = False
    func.decorated = False
    func.context = False

    return func


def short_description(func):
    """
    Given an object with a docstring, return the first line of the docstring
    """

    doc = inspect.getdoc(func)
    if doc is not None:
        doc = inspect.cleandoc(doc)
        lines = doc.splitlines()
        return lines[0]

    return ""<|MERGE_RESOLUTION|>--- conflicted
+++ resolved
@@ -239,13 +239,9 @@
 
     This decorator is also could be used on classes to annotate their __init__() method.
     If decorator applied on a class then the priority for source of type info would be:
-<<<<<<< HEAD
 
         __init__() type annotations -> class docstring -> __init__() docstring
-        
-=======
-        __init__() type annotations -> class docstring -> __init__() docstring
->>>>>>> f3b3ce43
+
     Class docstring would be taken if it contains any argument type information. __init__() docstring
     would be ignored in this case.
     """
